--- conflicted
+++ resolved
@@ -1216,11 +1216,7 @@
             self._log_error(result_msg)
 
         if state > FINDING_HOMING:
-<<<<<<< HEAD
-            self._sensor.set_drive_current(self.params.reg_drive_current)
-=======
             self.reset_drive_current()
->>>>>>> 596d71dc
             self.save_config()
 
         self._z_not_homed()
@@ -1939,16 +1935,9 @@
         homed_to_str = ""
         if home_z:
             th_pos = th.get_position()
-<<<<<<< HEAD
-            th_pos[2] = -(tap_adjust_z + tap_overshoot)
-            self._log_info(
-                f"setting toolhead z {th_pos[2]:.3f} (adj {adjusted_tap_z:.3f}, ovs {tap_overshoot:.3f})"
-            )
-=======
             true_z_zero = - (tap_adjust_z + tap_overshoot)
             th_pos[2] = th_pos[2] + true_z_zero
             homed_to_str = f"homed z with true_z_zero={true_z_zero:.3f}, "
->>>>>>> 596d71dc
             self._set_toolhead_position(th_pos, [2])
             self._last_tap_gcode_adjustment = 0.0
             adjusted_tap_z = 0.0
