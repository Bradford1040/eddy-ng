--- conflicted
+++ resolved
@@ -629,7 +629,9 @@
             self.cmd_TAP,
             self.cmd_TAP_help + " (alias for PROBE_EDDY_NG_TAP)",
         )
-<<<<<<< HEAD
+
+        gcode.register_command("PEMESH", self.cmd_MESH, "")
+
         gcode.register_command("EDDY_NG_START_STREAM", self.cmd_START_STREAM, "")
         gcode.register_command("EDDY_NG_STOP_STREAM", self.cmd_STOP_STREAM, "")
 
@@ -642,9 +644,6 @@
         self._log_info("Eddy sampling finished")
         self._sampler.finish()
         self._sampler = None
-=======
-        gcode.register_command("PEMESH", self.cmd_MESH, "")
->>>>>>> 266d4544
 
     def _handle_command_error(self, gcmd=None):
         try:
@@ -2945,21 +2944,9 @@
 
         # everything must be a np.array or things get confused below
         times = np.asarray(raw_times)
-<<<<<<< HEAD
         freqs = np.asarray(raw_freqs_list)
         heights = np.asarray(raw_heights_list)
         vels = np.asarray(raw_vels_list) if raw_vels_list else None
-=======
-        raw_freqs = np.asarray(raw_freqs_list)
-        raw_heights = np.asarray(raw_heights_list)
-        raw_vels = np.asarray(raw_vels_list)
-
-        # smooth out the data; a simple rolling average does the job,
-        # but centered to give more accurate data (since we have the full
-        # data set). The edges of the data just use a smaller window.
-        avg_freqs = np_rolling_mean(raw_freqs, 16)
-        avg_heights = np_rolling_mean(raw_heights, 16)
->>>>>>> 266d4544
 
         if write_debug_files:
             with open("/tmp/eddy-calibration.csv", "w") as data_file:
@@ -3194,8 +3181,6 @@
         return self._ftoh is not None and self._htof is not None
 
 
-<<<<<<< HEAD
-=======
 @final
 class BedMeshScanHelper:
     def __init__(self, eddy, config):
@@ -3324,19 +3309,7 @@
 
             self._set_bed_mesh(heights)
 
-def np_rolling_mean(data, window, center=True):
-    half_window = (window - 1) // 2 if center else 0
-    result = np.empty(len(data), dtype=float)
-
-    for i in range(len(data)):
-        start = max(0, i - half_window)
-        end = min(len(data), i + half_window + 1)
-        result[i] = np.mean(data[start:end])
-
-    return result
-
-
->>>>>>> 266d4544
+
 def np_rmse(p, x, y):
     y_hat = p(x)
     return np.sqrt(np.mean((y - y_hat) ** 2))
